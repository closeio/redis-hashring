--- conflicted
+++ resolved
@@ -1,10 +1,6 @@
 The MIT License (MIT)
 
-<<<<<<< HEAD
-Copyright (c) 2015-2024 Elastic Inc. (Close.io)
-=======
 Copyright (c) 2015-2024 Elastic Inc. (Close)
->>>>>>> 0afe1887
 
 Permission is hereby granted, free of charge, to any person obtaining a copy
 of this software and associated documentation files (the "Software"), to deal
