--- conflicted
+++ resolved
@@ -97,22 +97,13 @@
         self._stop_polling_fd_r = None
         self._stop_polling_fd_w = None
 
-<<<<<<< HEAD
-        self.conn = conn
-        self.key = key
-=======
         self._conn = conn
         self._key = key
->>>>>>> 0afe1887
         host = socket.gethostname()
         pid = os.getpid()
 
         # Create unique identifiers for the replicas.
-<<<<<<< HEAD
-        self.replicas = [
-=======
         self._replicas = [
->>>>>>> 0afe1887
             (
                 random.randrange(2**32),
                 "{host}:{pid}:{id_}".format(
@@ -125,11 +116,7 @@
         ]
 
         # Number of nodes currently active in the ring.
-<<<<<<< HEAD
-        self.node_count = 0
-=======
         self._node_count = 0
->>>>>>> 0afe1887
         # List of tuples of ranges this node is responsible for, where a tuple
         # (a, b) includes any N matching a <= N < b.
         self._ranges = []
@@ -144,11 +131,7 @@
         (start, replica) (see _fetch_all docs for more details).
         """
         expiry_time = time.time() - NODE_TIMEOUT
-<<<<<<< HEAD
-        data = self.conn.zrangebyscore(self.key, expiry_time, "INF")
-=======
         data = self._conn.zrangebyscore(self._key, expiry_time, "INF")
->>>>>>> 0afe1887
 
         ring = []
         for replica_data in data:
@@ -168,11 +151,7 @@
         * expired: boolean denoting whether this replica is inactive.
         """
         expiry_time = time.time() - NODE_TIMEOUT
-<<<<<<< HEAD
-        data = self.conn.zrange(self.key, 0, -1, withscores=True)
-=======
         data = self._conn.zrange(self._key, 0, -1, withscores=True)
->>>>>>> 0afe1887
 
         ring = []
         for replica_data, heartbeat in data:
@@ -248,21 +227,12 @@
 
         Needs to be called regularly by the node.
         """
-<<<<<<< HEAD
-        pipeline = self.conn.pipeline()
-
-        now = time.time()
-
-        for replica in self.replicas:
-            pipeline.zadd(self.key, {f"{replica[0]}:{replica[1]}": now})
-=======
         pipeline = self._conn.pipeline()
 
         now = time.time()
 
         for replica in self._replicas:
             pipeline.zadd(self._key, {f"{replica[0]}:{replica[1]}": now})
->>>>>>> 0afe1887
         ret = pipeline.execute()
 
         # Only notify the other nodes if we're not in the ring yet.
@@ -273,36 +243,23 @@
         """
         Remove the node from the ring.
         """
-<<<<<<< HEAD
-        pipeline = self.conn.pipeline()
-
-        for replica in self.replicas:
-            pipeline.zrem(self.key, f"{replica[0]}:{replica[1]}")
-        pipeline.execute()
-
-        # Make sure this node won't contain any items.
-        self.node_count = 0
-        self.ranges = []
-
-=======
         pipeline = self._conn.pipeline()
 
         for replica in self._replicas:
             pipeline.zrem(self._key, f"{replica[0]}:{replica[1]}")
         pipeline.execute()
 
->>>>>>> 0afe1887
+        # Make sure this node won't contain any items.
+        self._node_count = 0
+        self._ranges = []
+
         self._notify()
 
     def _notify(self):
         """
         Publish an update to the ring's activity channel.
         """
-<<<<<<< HEAD
-        self.conn.publish(self.key, "*")
-=======
         self._conn.publish(self._key, "*")
->>>>>>> 0afe1887
 
     def cleanup(self):
         """
@@ -310,11 +267,7 @@
         """
         expired = time.time() - NODE_TIMEOUT
 
-<<<<<<< HEAD
-        if self.conn.zremrangebyscore(self.key, 0, expired):
-=======
         if self._conn.zremrangebyscore(self._key, 0, expired):
->>>>>>> 0afe1887
             self._notify()
 
     def update(self):
@@ -325,15 +278,9 @@
         nodes = set()
         n_replicas = len(ring)
 
-<<<<<<< HEAD
-        own_replicas = {r[1] for r in self.replicas}
-
-        self.ranges = []
-=======
         own_replicas = {r[1] for r in self._replicas}
 
         self._ranges = []
->>>>>>> 0afe1887
         for n, (start, replica) in enumerate(ring):
             host, pid, _ = replica.split(":")
             node = ":".join([host, pid])
@@ -363,14 +310,6 @@
         """
         return self._node_count
 
-        self.node_count = len(nodes)
-
-    def get_node_count(self):
-        """
-        Return the number of active nodes in the ring.
-        """
-        return self.node_count
-
     def contains(self, key):
         """
         Check whether this node is responsible for the item.
@@ -401,13 +340,8 @@
         * Checking for ring updates.
         * Cleaning up expired nodes periodically.
         """
-<<<<<<< HEAD
-        pubsub = self.conn.pubsub()
-        pubsub.subscribe(self.key)
-=======
         pubsub = self._conn.pubsub()
         pubsub.subscribe(self._key)
->>>>>>> 0afe1887
         pubsub_fd = pubsub.connection._sock.fileno()
 
         last_heartbeat = time.time()
