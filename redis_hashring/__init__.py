from __future__ import print_function

import binascii
import collections
import socket
import time
import random
import operator
import os
import select


# Amount of points on the ring. Must not be higher than 2**32 because we're
# using CRC32 to compute the checksum.
RING_SIZE = 2 ** 32

# Default amount of replicas per node
RING_REPLICAS = 16

# How often to update a node's heartbeat
POLL_INTERVAL = 10

# After how much time a node is considered to be dead
NODE_TIMEOUT = 60

# How often expired nodes are cleaned up from the ring
CLEANUP_INTERVAL = 120


def _decode(data):
    # Compatibility with different redis-py decode_responses settings
    if isinstance(data, bytes):
        return data.decode()
    else:
        return data


class RingNode(object):
    """
    Represents a node in a Redis hash ring. Each node may have multiple
    replicas on the ring for more balanced hashing.

    The ring is stored as follows in Redis:

    ZSET <key>
    Represents the ring in Redis. The keys of this ZSET represent
    "start:replica_name", where start is the start of the range for which
    the replica is responsible.

    CHANNEL <key>
    Represents a pubsub channel in Redis which receives a message every
    time the ring structure has changed.

    Simple usage example for a distributed gevent-based application:

    ```
    node = RingNode(redis, key)
    node.gevent_start()

    while is_running:
        # Only process items this node is reponsible for.
        items = [item for item in get_items() if node.contains(item)]
        process_items(items)

    node.gevent_stop()
    ```

    """

    def __init__(self, conn, key, n_replicas=RING_REPLICAS):
        """
        Initializes a Redis hash ring node, given the Redis connection, a key
        and the number of replicas.
        """

        self.conn = conn
        self.key = key

        host = socket.gethostname()
        pid = os.getpid()
        # Create unique identifiers for the replicas
        self.replicas = [
            (
                random.randrange(2 ** 32),
                '{host}:{pid}:{rand}'.format(
                    host=host, pid=pid, rand=binascii.hexlify(os.urandom(4)).decode()
                ),
            )
            for n in range(n_replicas)
        ]

        # List of tuples of ranges this node is responsible for, where a tuple
        # (a, b) includes any N matching a <= N < b.
        self.ranges = []

        self._select = select.select

    def _fetch(self):
        """
        Internal helper that fetches the ring from Redis, including only active
        nodes/replicas. Returns a list of tuples (start, replica) (see
        _fetch_all docs for more details).
        """
        now = time.time()
        expiry_time = now - NODE_TIMEOUT

        data = self.conn.zrangebyscore(self.key, expiry_time, 'INF')

        ring = []

        for node_data in data:
            start, replica = _decode(node_data).split(':', 1)
            ring.append((int(start), replica))

        ring = sorted(ring, key=operator.itemgetter(0))

        return ring

    def _fetch_all(self):
        """
        Internal helper that fetches the ring from Redis, including any
        inactive nodes/replicas. Returns a list of tuples (start, replica,
        heartbeat, expired), where
        * start: start of the range for which the replica is responsible
        * replica: name of the replica
        * heartbeat: unix time stamp of the last heartbeat
        * expired: boolean denoting whether this replica is inactive
        """

        now = time.time()
        expiry_time = now - NODE_TIMEOUT

        data = self.conn.zrange(self.key, 0, -1, withscores=True)

        ring = []

        for node_data, heartbeat in data:
            start, replica = _decode(node_data).split(':', 1)
            ring.append((int(start), replica, heartbeat, heartbeat < expiry_time))

        ring = sorted(ring, key=operator.itemgetter(0))

        return ring

    def debug_print(self):
        """
        Prints the ring for debugging purposes.
        """

        ring = self._fetch_all()

        print('Hash ring "{key}" replicas:'.format(key=self.key))

        now = time.time()
        n_replicas = len(ring)
        if ring:
            print('{:10} {:6} {:7} {}'.format('Start', 'Range', 'Delay', 'Node'))
        else:
            print('(no replicas)')

        nodes = collections.defaultdict(list)

        for n, (start, replica, heartbeat, expired) in enumerate(ring):
            hostname, pid, rnd = replica.split(':')
            node = ':'.join([hostname, pid])

            abs_size = (ring[(n + 1) % n_replicas][0] - ring[n][0]) % RING_SIZE
            size = 100.0 / RING_SIZE * abs_size
            delay = int(now - heartbeat)

            nodes[node].append((hostname, pid, abs_size, delay, expired))

            print(
                '{start:10} {size:5.2f}% {delay:6}s {replica}{extra}'.format(
                    start=start,
                    replica=replica,
                    delay=delay,
                    size=size,
                    extra=' (EXPIRED)' if expired else '',
                )
            )

        print()
        print('Hash ring "{key}" nodes:'.format(key=self.key))

        if nodes:
            print(
                '{:8} {:8} {:7} {:20} {:5}'.format(
                    'Range', 'Replicas', 'Delay', 'Hostname', 'PID'
                )
            )
        else:
            print('(no nodes)')

        for k, v in nodes.items():
            hostname, pid = v[0][0], v[0][1]
            abs_size = sum(replica[2] for replica in v)
            size = 100.0 / RING_SIZE * abs_size
            delay = max(replica[3] for replica in v)
            expired = any(replica[4] for replica in v)
            count = len(v)
            print(
                '{size:5.2f}% {count:8} {delay:6}s {hostname:20} {pid:5}{extra}'.format(
                    start=start,
                    count=count,
                    hostname=hostname,
                    pid=pid,
                    delay=delay,
                    size=size,
                    extra=' (EXPIRED)' if expired else '',
                )
            )

    def heartbeat(self):
        """
        Add/update the node in Redis. Needs to be called regularly by the
        client.
        """
        pipeline = self.conn.pipeline()
        now = time.time()
        for replica in self.replicas:
            pipeline.zadd(
                self.key,
                {
                    '{start}:{name}'.format(start=replica[0], name=replica[1]): now,
                },
            )
        ret = pipeline.execute()

        # Only notify the other nodes if we're not in the ring yet.
        if any(ret):
            self._notify()

    def remove(self):
        """
        Call this to remove the node/replicas from the ring.
        """
        pipeline = self.conn.pipeline()
        for replica in self.replicas:
            pipeline.zrem(
                self.key, '{start}:{name}'.format(start=replica[0], name=replica[1])
            )
        pipeline.execute()
        self._notify()

    def _notify(self):
        """
        Internal helper method which publishes an update to the ring's
        activity channel.
        """
        # Publish a dummy message on the activity channel
        self.conn.publish(self.key, '*')

    def cleanup(self):
        """
        Removes expired nodes/replicas from the ring.
        """
        now = time.time()
        expired = now - NODE_TIMEOUT
        if self.conn.zremrangebyscore(self.key, 0, expired):
            self._notify()

    def update(self):
        """
        Fetches the updated ring from Redis and updates the current ranges.
        """
        ring = self._fetch()
        n_replicas = len(ring)
        replica_set = set([r[1] for r in self.replicas])
        self.ranges = []
        for n, (start, replica) in enumerate(ring):
            if replica in replica_set:
                end = ring[(n + 1) % n_replicas][0] % RING_SIZE
                if start < end:
                    self.ranges.append((start, end))
                elif end < start:
                    self.ranges.append((start, RING_SIZE))
                    self.ranges.append((0, end))
                else:
                    self.ranges.append((0, RING_SIZE))

    def contains(self, key):
        """
        Returns a boolean indicating if this node is responsible for handling
        the given key.
        """
        return self.contains_ring_point(self.key_as_ring_point(key))

    def key_as_ring_point(self, key):
        """Turn a key into a point on a hash ring."""
        return binascii.crc32(key.encode()) % RING_SIZE

    def contains_ring_point(self, n):
        """
        Returns a boolean indicating if this node is responsible for handling
        the given point on a hash ring.
        """
        for start, end in self.ranges:
            if start <= n < end:
                return True
        return False

    def poll(self):
        """
        Main loop which maintains the node in the hash ring. Can be run in a
        greenlet or separate thread. This takes care of:

        * Updating the heartbeat
        * Checking for ring updates
        * Cleaning up expired nodes periodically
        """

        pubsub = self.conn.pubsub()
        pubsub.subscribe(self.key)

        # Pubsub messages generator
        gen = pubsub.listen()

        last_heartbeat = time.time()
        self.heartbeat()

        last_cleanup = time.time()
        self.cleanup()

<<<<<<< HEAD
        while True:
            timeout = max(0, POLL_INTERVAL - (time.time() - last_heartbeat))
            message = pubsub.get_message(True, timeout)
            if message is not None:
                self.update()

            last_heartbeat = time.time()
            self.heartbeat()

            now = time.time()
            if now - last_cleanup > CLEANUP_INTERVAL:
                last_cleanup = now
                self.cleanup()
=======
        try:
            while True:
                # Since Redis' listen method blocks, we use select to inspect the
                # underlying socket to see if there is activity.
                fileno = pubsub.connection._sock.fileno()
                timeout = max(0, POLL_INTERVAL - (time.time() - last_heartbeat))
                r, w, x = self._select([fileno], [], [], timeout)
                if fileno in r:
                    next(gen)
                    self.update()

                last_heartbeat = time.time()
                self.heartbeat()

                now = time.time()
                if now - last_cleanup > CLEANUP_INTERVAL:
                    last_cleanup = now
                    self.cleanup()
        finally:
            pubsub.close()
>>>>>>> db3c0e30

    def gevent_start(self):
        """
        Helper method to start the node for gevent-based applications.
        """
        import gevent
        import gevent.select

        self._poller_greenlet = gevent.spawn(self.poll)
        self._select = gevent.select.select
        self.heartbeat()
        self.update()

    def gevent_stop(self):
        """
        Helper method to stop the node for gevent-based applications.
        """
        import gevent

        gevent.kill(self._poller_greenlet)
        self.remove()
        self._select = select.select<|MERGE_RESOLUTION|>--- conflicted
+++ resolved
@@ -322,30 +322,11 @@
         last_cleanup = time.time()
         self.cleanup()
 
-<<<<<<< HEAD
-        while True:
-            timeout = max(0, POLL_INTERVAL - (time.time() - last_heartbeat))
-            message = pubsub.get_message(True, timeout)
-            if message is not None:
-                self.update()
-
-            last_heartbeat = time.time()
-            self.heartbeat()
-
-            now = time.time()
-            if now - last_cleanup > CLEANUP_INTERVAL:
-                last_cleanup = now
-                self.cleanup()
-=======
         try:
             while True:
-                # Since Redis' listen method blocks, we use select to inspect the
-                # underlying socket to see if there is activity.
-                fileno = pubsub.connection._sock.fileno()
                 timeout = max(0, POLL_INTERVAL - (time.time() - last_heartbeat))
-                r, w, x = self._select([fileno], [], [], timeout)
-                if fileno in r:
-                    next(gen)
+                message = pubsub.get_message(True, timeout)
+                if message is not None:
                     self.update()
 
                 last_heartbeat = time.time()
@@ -357,7 +338,6 @@
                     self.cleanup()
         finally:
             pubsub.close()
->>>>>>> db3c0e30
 
     def gevent_start(self):
         """
